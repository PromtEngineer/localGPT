import click
from langchain.chains import RetrievalQA
from langchain.embeddings import HuggingFaceInstructEmbeddings
from langchain.llms import HuggingFacePipeline

# from langchain.callbacks.streaming_stdout import StreamingStdOutCallbackHandler
from langchain.vectorstores import Chroma
from transformers import LlamaForCausalLM, LlamaTokenizer, pipeline

from constants import CHROMA_SETTINGS, PERSIST_DIRECTORY



def load_model():
    """
    Select a model on huggingface.
    If you are running this for the first time, it will download a model for you.
    subsequent runs will use the model from the disk.
    """
    model_id = "TheBloke/vicuna-7B-1.1-HF"
    tokenizer = LlamaTokenizer.from_pretrained(model_id)

    model = LlamaForCausalLM.from_pretrained(model_id,
                                             #   load_in_8bit=True, # set these options if your GPU supports them!
                                             #   device_map=1#'auto',
                                             #   torch_dtype=torch.float16,
                                             #   low_cpu_mem_usage=True
                                             )

    pipe = pipeline(
        "text-generation",
        model=model,
        tokenizer=tokenizer,
        max_length=2048,
        temperature=0,
        top_p=0.95,
        repetition_penalty=1.15
    )

    local_llm = HuggingFacePipeline(pipeline=pipe)

    return local_llm


@click.command()
<<<<<<< HEAD
@click.option(
    "--device_type",
    default="cuda",
    type=click.Choice(["cpu", "cuda", "ipu", "xpu", "mkldnn", "opengl", "opencl", "ideep", "hip", "ve", "fpga", "ort", "xla", "lazy", "vulkan", "mps", "meta", "hpu", "mtia"]),
    help="Device to run on. (Default is cuda)",
)
def main(device_type):
    print(f"Running on: {device_type}")
        
    embeddings = HuggingFaceInstructEmbeddings(model_name="hkunlp/instructor-xl",
                                                model_kwargs={"device": device_type})
=======
@click.option('--device_type', default='cuda', help='device to run on, select gpu, cpu or mps')
def main(device_type, ):
    # load the instructorEmbeddings
    if device_type in ['cpu', 'CPU']:
        device='cpu'
    elif device_type in ['mps', 'MPS']:
        device='mps'
    else:
        device='cuda'

    print(f"Running on: {device}")

    embeddings = HuggingFaceInstructEmbeddings(model_name="hkunlp/instructor-xl",
                                               model_kwargs={"device": device})
>>>>>>> e4826e7e
    # load the vectorstore
    db = Chroma(persist_directory=PERSIST_DIRECTORY, embedding_function=embeddings, client_settings=CHROMA_SETTINGS)
    retriever = db.as_retriever()
    # Prepare the LLM
    # callbacks = [StreamingStdOutCallbackHandler()]
    # load the LLM for generating Natural Language responses. 
    llm = load_model()
    qa = RetrievalQA.from_chain_type(llm=llm, chain_type="stuff", retriever=retriever, return_source_documents=True)
    # Interactive questions and answers
    while True:
        query = input("\nEnter a query: ")
        if query == "exit":
            break

        # Get the answer from the chain
        res = qa(query)
        answer, docs = res['result'], res['source_documents']

        # Print the result
        print("\n\n> Question:")
        print(query)
        print("\n> Answer:")
        print(answer)

        # # Print the relevant sources used for the answer
        print("----------------------------------SOURCE DOCUMENTS---------------------------")
        for document in docs:
            print("\n> " + document.metadata["source"] + ":")
            print(document.page_content)
        print("----------------------------------SOURCE DOCUMENTS---------------------------")


if __name__ == "__main__":
    main()<|MERGE_RESOLUTION|>--- conflicted
+++ resolved
@@ -2,13 +2,11 @@
 from langchain.chains import RetrievalQA
 from langchain.embeddings import HuggingFaceInstructEmbeddings
 from langchain.llms import HuggingFacePipeline
-
 # from langchain.callbacks.streaming_stdout import StreamingStdOutCallbackHandler
 from langchain.vectorstores import Chroma
 from transformers import LlamaForCausalLM, LlamaTokenizer, pipeline
 
 from constants import CHROMA_SETTINGS, PERSIST_DIRECTORY
-
 
 
 def load_model():
@@ -20,12 +18,13 @@
     model_id = "TheBloke/vicuna-7B-1.1-HF"
     tokenizer = LlamaTokenizer.from_pretrained(model_id)
 
-    model = LlamaForCausalLM.from_pretrained(model_id,
-                                             #   load_in_8bit=True, # set these options if your GPU supports them!
-                                             #   device_map=1#'auto',
-                                             #   torch_dtype=torch.float16,
-                                             #   low_cpu_mem_usage=True
-                                             )
+    model = LlamaForCausalLM.from_pretrained(
+        model_id,
+        #   load_in_8bit=True, # set these options if your GPU supports them!
+        #   device_map=1#'auto',
+        #   torch_dtype=torch.float16,
+        #   low_cpu_mem_usage=True
+    )
 
     pipe = pipeline(
         "text-generation",
@@ -34,7 +33,7 @@
         max_length=2048,
         temperature=0,
         top_p=0.95,
-        repetition_penalty=1.15
+        repetition_penalty=1.15,
     )
 
     local_llm = HuggingFacePipeline(pipeline=pipe)
@@ -43,42 +42,54 @@
 
 
 @click.command()
-<<<<<<< HEAD
 @click.option(
     "--device_type",
     default="cuda",
-    type=click.Choice(["cpu", "cuda", "ipu", "xpu", "mkldnn", "opengl", "opencl", "ideep", "hip", "ve", "fpga", "ort", "xla", "lazy", "vulkan", "mps", "meta", "hpu", "mtia"]),
+    type=click.Choice(
+        [
+            "cpu",
+            "cuda",
+            "ipu",
+            "xpu",
+            "mkldnn",
+            "opengl",
+            "opencl",
+            "ideep",
+            "hip",
+            "ve",
+            "fpga",
+            "ort",
+            "xla",
+            "lazy",
+            "vulkan",
+            "mps",
+            "meta",
+            "hpu",
+            "mtia",
+        ]
+    ),
     help="Device to run on. (Default is cuda)",
 )
 def main(device_type):
     print(f"Running on: {device_type}")
-        
-    embeddings = HuggingFaceInstructEmbeddings(model_name="hkunlp/instructor-xl",
-                                                model_kwargs={"device": device_type})
-=======
-@click.option('--device_type', default='cuda', help='device to run on, select gpu, cpu or mps')
-def main(device_type, ):
-    # load the instructorEmbeddings
-    if device_type in ['cpu', 'CPU']:
-        device='cpu'
-    elif device_type in ['mps', 'MPS']:
-        device='mps'
-    else:
-        device='cuda'
 
-    print(f"Running on: {device}")
-
-    embeddings = HuggingFaceInstructEmbeddings(model_name="hkunlp/instructor-xl",
-                                               model_kwargs={"device": device})
->>>>>>> e4826e7e
+    embeddings = HuggingFaceInstructEmbeddings(
+        model_name="hkunlp/instructor-xl", model_kwargs={"device": device_type}
+    )
     # load the vectorstore
-    db = Chroma(persist_directory=PERSIST_DIRECTORY, embedding_function=embeddings, client_settings=CHROMA_SETTINGS)
+    db = Chroma(
+        persist_directory=PERSIST_DIRECTORY,
+        embedding_function=embeddings,
+        client_settings=CHROMA_SETTINGS,
+    )
     retriever = db.as_retriever()
     # Prepare the LLM
     # callbacks = [StreamingStdOutCallbackHandler()]
-    # load the LLM for generating Natural Language responses. 
+    # load the LLM for generating Natural Language responses.
     llm = load_model()
-    qa = RetrievalQA.from_chain_type(llm=llm, chain_type="stuff", retriever=retriever, return_source_documents=True)
+    qa = RetrievalQA.from_chain_type(
+        llm=llm, chain_type="stuff", retriever=retriever, return_source_documents=True
+    )
     # Interactive questions and answers
     while True:
         query = input("\nEnter a query: ")
@@ -87,7 +98,7 @@
 
         # Get the answer from the chain
         res = qa(query)
-        answer, docs = res['result'], res['source_documents']
+        answer, docs = res["result"], res["source_documents"]
 
         # Print the result
         print("\n\n> Question:")
@@ -96,11 +107,15 @@
         print(answer)
 
         # # Print the relevant sources used for the answer
-        print("----------------------------------SOURCE DOCUMENTS---------------------------")
+        print(
+            "----------------------------------SOURCE DOCUMENTS---------------------------"
+        )
         for document in docs:
             print("\n> " + document.metadata["source"] + ":")
             print(document.page_content)
-        print("----------------------------------SOURCE DOCUMENTS---------------------------")
+        print(
+            "----------------------------------SOURCE DOCUMENTS---------------------------"
+        )
 
 
 if __name__ == "__main__":
